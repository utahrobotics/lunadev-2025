--- conflicted
+++ resolved
@@ -47,43 +47,26 @@
                         );
                         Status::Success
                     }),
+
                     // wait for path
                     AssertCancelSafe(|blackboard: &mut LunabotBlackboard| {
                         if blackboard.get_path().is_some() {
                             Status::Success
-<<<<<<< HEAD
-                        }),
-
-                        // wait for path
-                        AssertCancelSafe(|blackboard: &mut LunabotBlackboard| {
-                            if blackboard.get_path().is_some() {
-                                Status::Success
-                            } else {
-                                Status::Running
-                            }
-                        }),
-
-                        // follow path, then pause regardless of result
-                        TryCatch::new(
-                            Sequence::new((
-                                AssertCancelSafe(follow_path),
-                                WaitBehavior::from(PAUSE_AFTER_MOVING_DURATION)
-                            )),
-                            Invert(WaitBehavior::from(PAUSE_AFTER_MOVING_DURATION)) // return false if `follow_path` returned false
-                        )   
-                    )),
-                )
-=======
                         } else {
                             Status::Running
                         }
                     }),
-                    // follow path
-                    AssertCancelSafe(follow_path),
-                    // pause to ensure the robot isn't moving while scanning in the "pathfind" node
-                    WaitBehavior::from(Duration::from_secs(1)),
-                ))),
->>>>>>> 4a307883
+
+                    // follow path, then pause regardless of result
+                    TryCatch::new(
+                        Sequence::new((
+                            AssertCancelSafe(follow_path),
+                            WaitBehavior::from(PAUSE_AFTER_MOVING_DURATION)
+                        )),
+                        Invert(WaitBehavior::from(PAUSE_AFTER_MOVING_DURATION)) // return false if `follow_path` returned false
+                    )   
+                    )),
+                )
             ),
             AssertCancelSafe(|blackboard: &mut LunabotBlackboard| {
                 blackboard.get_autonomy().advance();

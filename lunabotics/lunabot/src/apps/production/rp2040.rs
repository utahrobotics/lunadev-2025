--- conflicted
+++ resolved
@@ -257,20 +257,12 @@
                     }
                     break;
                 };
-<<<<<<< HEAD
+               
                 if let FromPicoV3::Reading(imu_readings, actuators) = reading {
                     let lift_hinge_angle = actuators.m1_reading as f64 * 0.00743033 - 2.19192;
                     actuator_readings.store(Some(actuators));
-                    tracing::info!("lift angle: {}", lift_hinge_angle);
-		            guard.hinge_node.set_angle_one_axis(lift_hinge_angle.to_radians());
-=======
-                // info!("{:?}", reading);
-                if let FromPicoV3::Reading(imu_readings, actuators) = reading {
-                    // let lift_hinge_angle = (actuators.m1_reading as f64 * 0.00743033 - 2.19192);
-                    actuator_readings.store(Some(actuators));
-                    // tracing::info!("lift angle: {}", lift_hinge_angle);
-		            // guard.hinge_node.set_angle_one_axis(lift_hinge_angle.to_radians());
->>>>>>> 3af80948
+                    //tracing::info!("lift angle: {}", lift_hinge_angle);
+		                guard.hinge_node.set_angle_one_axis(lift_hinge_angle.to_radians());
                     for (i,(msg, node)) in imu_readings.into_iter().zip(guard.imus).enumerate() {
                         match msg {
                             FromIMU::Reading(rate, accel) => {

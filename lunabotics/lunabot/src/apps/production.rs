#![allow(unused_imports)]

use std::{
    net::SocketAddr,
    sync::{mpsc, Arc},
};

use anyhow::Context;
use apriltag::Apriltag;
use camera::enumerate_cameras;
use common::LunabotStage;
use crossbeam::atomic::AtomicCell;
use depth::enumerate_depth_cameras;
use fxhash::FxHashMap;
use gputter::init_gputter_blocking;
use lunabot_ai::{run_ai, Action, Input, PollWhen};
use nalgebra::{UnitVector3, Vector2, Vector4};
use serde::{Deserialize, Serialize};
use streaming::camera_streaming;
use urobotics::{
    app::{define_app, Runnable},
    callbacks::caller::CallbacksStorage,
    get_tokio_handle,
    log::{error, log_to_console, Level},
    tokio, BlockOn,
};
use urobotics_apriltag::image::{DynamicImage, ImageBuffer};

use crate::{
    apps::log_teleop_messages, localization::Localizer,
    pipelines::thalassic::spawn_thalassic_pipeline,
};

use super::{create_packet_builder, create_robot_chain, wait_for_ctrl_c};

mod apriltag;
mod camera;
mod depth;
mod streaming;

#[derive(Deserialize, Debug)]
struct CameraInfo {
    link_name: String,
    focal_length_x_px: f64,
    focal_length_y_px: f64,
    stream_index: usize,
}

#[derive(Deserialize, Debug)]
struct DepthCameraInfo {
    link_name: String,
    #[serde(default)]
    ignore_apriltags: bool,
    stream_index: usize,
}

#[derive(Deserialize)]
pub struct LunabotApp {
    lunabase_address: SocketAddr,
    lunabase_streaming_address: Option<SocketAddr>,
    #[serde(default = "super::default_max_pong_delay_ms")]
    max_pong_delay_ms: u64,
    #[serde(default)]
    cameras: FxHashMap<String, CameraInfo>,
    #[serde(default)]
    depth_cameras: FxHashMap<String, DepthCameraInfo>,
    #[serde(default)]
    apriltags: FxHashMap<String, Apriltag>,
}

// const PROJECTION_SIZE: Vector2<u32> = Vector2::new(36, 24);

impl Runnable for LunabotApp {
    fn run(self) {
        log_to_console([
            ("wgpu_hal::vulkan::instance", Level::Info),
            ("wgpu_core::device::resource", Level::Info),
        ]);
        log_teleop_messages();
        if let Err(e) = init_gputter_blocking() {
            error!("Failed to initialize gputter: {e}");
        }
        let apriltags = match self
            .apriltags
            .into_iter()
            .map(|(id_str, apriltag)| id_str.parse().map(|id| (id, apriltag)))
            .try_collect::<FxHashMap<_, _>>()
        {
            Ok(apriltags) => apriltags,
            Err(e) => {
                error!("Failed to parse apriltags: {e}");
                return;
            }
        };

        let _guard = get_tokio_handle().enter();

        let robot_chain = create_robot_chain();
        let localizer = Localizer::new(robot_chain.clone(), None);
        let localizer_ref = localizer.get_ref();
        std::thread::spawn(|| localizer.run());

<<<<<<< HEAD
        if let Err(e) = camera_streaming(
            self.lunabase_streaming_address.unwrap_or_else(|| {
                let mut addr = self.lunabase_address;
                if addr.port() == u16::MAX {
                    addr.set_port(65534);
                } else {
                    addr.set_port(addr.port() + 1);
                }
                addr
            }
        )) {
=======
        if let Err(e) = camera_streaming(self.lunabase_streaming_address.unwrap_or_else(|| {
            let mut addr = self.lunabase_address;
            addr.set_port(addr.port() + 1);
            addr
        })) {
>>>>>>> c595ff62
            error!("Failed to start camera streaming: {e}");
        }

        if let Err(e) = enumerate_cameras(
            localizer_ref.clone(),
            self.cameras.into_iter().map(
                |(
                    port,
                    CameraInfo {
                        link_name,
                        focal_length_x_px,
                        focal_length_y_px,
                        stream_index,
                    },
                )| {
                    (
                        port,
                        camera::CameraInfo {
                            k_node: robot_chain
                                .find_link(&link_name)
                                .context("Failed to find camera link")
                                .unwrap()
                                .clone(),
                            focal_length_x_px,
                            focal_length_y_px,
                            stream_index,
                        },
                    )
                },
            ),
            &apriltags,
        ) {
            error!("Failed to enumerate cameras: {e}");
        }

        let (heightmap_callbacks, result) = enumerate_depth_cameras(
            localizer_ref,
            self.depth_cameras.into_iter().map(
                |(
                    serial,
                    DepthCameraInfo {
                        link_name,
                        ignore_apriltags: observe_apriltags,
                        stream_index,
                    },
                )| {
                    (
                        serial,
                        depth::DepthCameraInfo {
                            k_node: robot_chain
                                .find_link(&link_name)
                                .context("Failed to find camera link")
                                .unwrap()
                                .clone(),
                            ignore_apriltags: observe_apriltags,
                            stream_index,
                        },
                    )
                },
            ),
            &apriltags,
        );
        // heightmap_callbacks.add_dyn_fn(Box::new(|heights| {
        //     let max = heights.iter().copied().fold(f32::NEG_INFINITY, f32::max);
        //     let min = heights.iter().copied().fold(f32::INFINITY, f32::min);
        //     println!("min: {}, max: {}", min, max);
        //     let rgb: Vec<_> = heights.iter().map(|&h| {
        //         ((h - min) / (max - min) * 255.0) as u8
        //     }).collect();
        //     debug_assert_eq!(heights.len(), 128 * 64);
        //     let _ = DynamicImage::ImageLuma8(ImageBuffer::from_raw(64, 128, rgb).unwrap()).save("heights.png");
        // }));

        if let Err(e) = result {
            error!("Failed to enumerate depth cameras: {e}");
        }

        let lunabot_stage = Arc::new(AtomicCell::new(LunabotStage::SoftStop));

        let (packet_builder, mut from_lunabase_rx, mut connected) = create_packet_builder(
            self.lunabase_address,
            lunabot_stage.clone(),
            self.max_pong_delay_ms,
        );

        std::thread::spawn(move || {
            run_ai(
                robot_chain,
                |action, inputs| match action {
                    Action::SetStage(stage) => {
                        lunabot_stage.store(stage);
                    }
                    Action::SetSteering(steering) => {
                        let (left, right) = steering.get_left_and_right();
                        // TODO
                    }
                    Action::CalculatePath { from, to, mut into } => {
                        into.push(from);
                        into.push(to);
                        inputs.push(Input::PathCalculated(into));
                    }
                },
                |poll_when, inputs| {
                    let wait_disconnect = async {
                        if lunabot_stage.load() == LunabotStage::SoftStop {
                            std::future::pending::<()>().await;
                        } else {
                            connected.wait_disconnect().await;
                        }
                    };

                    match poll_when {
                        PollWhen::ReceivedLunabase => {
                            while let Ok(msg) = from_lunabase_rx.try_recv() {
                                inputs.push(Input::FromLunabase(msg));
                            }
                            if inputs.is_empty() {
                                async {
                                    tokio::select! {
                                        result = from_lunabase_rx.recv() => {
                                            let Some(msg) = result else {
                                                error!("Lunabase message channel closed");
                                                std::future::pending::<()>().await;
                                                unreachable!();
                                            };
                                            inputs.push(Input::FromLunabase(msg));
                                        }
                                        _ = wait_disconnect => {
                                            inputs.push(Input::LunabaseDisconnected);
                                        }
                                    }
                                }
                                .block_on();
                            }
                        }
                        PollWhen::Instant(deadline) => {
                            async {
                                tokio::select! {
                                    result = from_lunabase_rx.recv() => {
                                        let Some(msg) = result else {
                                            error!("Lunabase message channel closed");
                                            std::future::pending::<()>().await;
                                            unreachable!();
                                        };
                                        inputs.push(Input::FromLunabase(msg));
                                    }
                                    _ = tokio::time::sleep_until(deadline.into()) => {}
                                    _ = wait_disconnect => {
                                        inputs.push(Input::LunabaseDisconnected);
                                    }
                                }
                            }
                            .block_on();
                        }
                        PollWhen::NoDelay => {
                            // Helps prevent freezing when `NoDelay` is used frequently
                            std::thread::yield_now();
                        }
                    }
                },
            );
        });

        wait_for_ctrl_c();
    }
}

define_app!(pub Main(LunabotApp):  "The lunabot application");<|MERGE_RESOLUTION|>--- conflicted
+++ resolved
@@ -68,8 +68,6 @@
     apriltags: FxHashMap<String, Apriltag>,
 }
 
-// const PROJECTION_SIZE: Vector2<u32> = Vector2::new(36, 24);
-
 impl Runnable for LunabotApp {
     fn run(self) {
         log_to_console([
@@ -100,7 +98,6 @@
         let localizer_ref = localizer.get_ref();
         std::thread::spawn(|| localizer.run());
 
-<<<<<<< HEAD
         if let Err(e) = camera_streaming(
             self.lunabase_streaming_address.unwrap_or_else(|| {
                 let mut addr = self.lunabase_address;
@@ -112,13 +109,6 @@
                 addr
             }
         )) {
-=======
-        if let Err(e) = camera_streaming(self.lunabase_streaming_address.unwrap_or_else(|| {
-            let mut addr = self.lunabase_address;
-            addr.set_port(addr.port() + 1);
-            addr
-        })) {
->>>>>>> c595ff62
             error!("Failed to start camera streaming: {e}");
         }
 

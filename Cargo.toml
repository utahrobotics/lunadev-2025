[workspace]
members = [
    "urobotics/urobotics-core",
    "urobotics/urobotics-smach",
    "urobotics/urobotics-video",
    "urobotics/urobotics-serial",
    "urobotics/urobotics-app",
    "examples/urobotics-tool",
    "urobotics/urobotics",
    "urobotics/urobotics-camera",
    "urobotics/urobotics-py",
    "urobotics/urobotics-apriltag",
    "misc/tasker",
    "lunabotics/lunabot",
    "lunabotics/common",
    "lunabotics/pathfinding",
    # "urobotics/urobotics-learning",
    "lunabotics/lunabase-lib",
    "lunabotics/lunasim-lib",
    "misc/k",
    "lunabotics/lunabot-ai", "misc/ares-bt", "misc/cakap2", "misc/recycler", "misc/gputter-core", "misc/gputter-macros", "misc/gputter", "misc/thalassic", "mouser/mouser-host", "lunaserver-web/lunaserver-web-host", "lunaserver-web/lunaserver-web-client",
]
resolver = "2"
exclude = ["publishing/", "dump/", "lunabotics/lunabase/", "camera-db/", "mouser/mouser-web"]


[workspace.dependencies]
fxhash = "0.2"
chrono = "0.4"
static_assertions = "1"
image = "0.25"
bitcode = "0.6.3"
ordered-float = "4.2.1"
nalgebra = { version = "0.32", features = [
    "serde-serialize",
    "convert-bytemuck",
] }
toml = "0.8"
serde = { version = "1", features = ["derive", "rc"] }
anyhow = "1"
crossbeam = "0.8"
quaternion-core = "0.4"
# tokio-stream = "0.1.15"
tokio = { version = "1", features = ["full"] }
# fast_image_resize = "2"
spin_sleep = "1"
rand = { version = "0.8", features = ["small_rng"] }
futures = "0.3.30"
serde-big-array = "0.5"
rand_distr = "0.4"
bytemuck = { version = "1", features = ["derive", "extern_crate_alloc"] }
log = { version = "0.4", features = ["std"] }
# eigenvalues = { git = "https://github.com/Masterchef365/eigenvalues.git" }
ffmpeg-sidecar = "1.0"
# interprocess = { git = "https://github.com/kotauskas/interprocess", default-features = false, branch = "main", features = ["tokio"] }
rayon = "1.10.0"
bitvec = "1.0.1"
parking_lot = "0.12.2"
bytes = "1.6.0"
unfmt = "0.2.2"
heapless = "0.8.0"
indexmap = "2.3.0"
godot = { git = "https://github.com/godot-rust/gdext", branch = "master", features = [
    "experimental-threads",
] }

k = { path = "misc/k" }
fitter = { path = "misc/fitter" }
bincode = "1.3.3"

urobotics-core = { path = "urobotics/urobotics-core" }
urobotics-app = { path = "urobotics/urobotics-app" }
urobotics-serial = { path = "urobotics/urobotics-serial" }
urobotics-smach = { path = "urobotics/urobotics-smach" }
urobotics-video = { path = "urobotics/urobotics-video" }
urobotics = { path = "urobotics/urobotics" }
urobotics-camera = { path = "urobotics/urobotics-camera" }
urobotics-py = { path = "urobotics/urobotics-py" }
urobotics-apriltag = { path = "urobotics/urobotics-apriltag" }
tasker = { path = "misc/tasker" }
cakap2 = { path = "misc/cakap2" }
lunabase-lib = { path = "lunabotics/lunabase-lib" }
ares-bt = { path = "misc/ares-bt" }
thiserror = "1.0.64"
recycler = { path = "misc/recycler" }
<<<<<<< HEAD
vesc-translator = { path = "vesc-translator" }
=======
gputter = { path = "misc/gputter" }
thalassic = { path = "misc/thalassic" }
axum = { version = "0.7.7", features = ["ws"] }
>>>>>>> 7a7ad869

[profile.dev.package.lunabot]
opt-level = 3

[profile.dev.package.lunasim-lib]
opt-level = 3

[profile.dev.package.lunabase-lib]
opt-level = 3

[profile.release.package.lunabase-lib]
debug = true
debug-assertions = true

[profile.release.package.lunabot]
debug = true
debug-assertions = true<|MERGE_RESOLUTION|>--- conflicted
+++ resolved
@@ -83,13 +83,10 @@
 ares-bt = { path = "misc/ares-bt" }
 thiserror = "1.0.64"
 recycler = { path = "misc/recycler" }
-<<<<<<< HEAD
 vesc-translator = { path = "vesc-translator" }
-=======
 gputter = { path = "misc/gputter" }
 thalassic = { path = "misc/thalassic" }
 axum = { version = "0.7.7", features = ["ws"] }
->>>>>>> 7a7ad869
 
 [profile.dev.package.lunabot]
 opt-level = 3
